--- conflicted
+++ resolved
@@ -25,31 +25,6 @@
     pub single_scattering: bool,
 }
 impl Technique for TechniquePathTracing {
-<<<<<<< HEAD
-    fn init<'scene, 'emitter>(
-        &mut self,
-        path: &mut Path<'scene, 'emitter>,
-        _accel: &dyn Acceleration,
-        scene: &'scene Scene,
-        _sampler: &mut dyn Sampler,
-        _emitters: &'emitter EmitterSampler,
-    ) -> Vec<(VertexID, Color)> {
-        // Only generate a path from the sensor
-        let root = Vertex::Sensor(SensorVertex {
-            uv: Point2::new(
-                self.img_pos.x as f32 + 0.5, //sampler.next(),
-                self.img_pos.y as f32 + 0.5, //sampler.next(),
-            ),
-            pos: scene.camera.position(),
-            edge_in: None,
-            edge_out: None,
-        });
-
-        return vec![(path.register_vertex(root), Color::one())];
-    }
-
-=======
->>>>>>> 39b4e7b0
     fn expand(&self, _vertex: &Vertex, depth: u32) -> bool {
         self.max_depth.map_or(true, |max| depth < max)
     }
@@ -150,17 +125,12 @@
 
         let mut l_i = Color::zero();
         match path.vertex(vertex_id) {
-<<<<<<< HEAD
-            Vertex::Surface(ref v) => {
-                if self.single_scattering {
-                    return Color::zero();
-                }
-                for edge_id in &v.edge_out {
+            Vertex::Surface { edge_out, .. } | Vertex::Volume { edge_out, .. } => {
+                for edge_id in edge_out {
                     // Compute the contribution along this edge
                     // this only cover the fact that some next vertices are on some light sources
-                    // TODO: Modify this scheme at some point
                     l_i += self.evalute_edge(
-                        curr_depth, min_depth, path, scene, emitters, vertex_id, *edge_id, strategy,
+                        curr_depth, min_depth, path, scene, vertex_id, *edge_id, strategy,
                     );
 
                     // Continue on the edges if there is a vertex
@@ -173,44 +143,6 @@
                                 min_depth,
                                 path,
                                 scene,
-                                emitters,
-                                vertex_next_id,
-                                strategy,
-                            );
-                    }
-                }
-            }
-            Vertex::Volume(ref v) => {
-                for edge_id in &v.edge_out {
-                    // Compute the contribution along this edge
-                    // this only cover the fact that some next vertices are on some light sources
-                    // TODO: Modify this scheme at some point
-                    l_i += self.evalute_edge(
-                        curr_depth, min_depth, path, scene, emitters, vertex_id, *edge_id, strategy,
-=======
-            Vertex::Surface { edge_out, .. } | Vertex::Volume { edge_out, .. } => {
-                for edge_id in edge_out {
-                    // Compute the contribution along this edge
-                    // this only cover the fact that some next vertices are on some light sources
-                    l_i += self.evalute_edge(
-                        curr_depth, min_depth, path, scene, vertex_id, *edge_id, strategy,
->>>>>>> 39b4e7b0
-                    );
-
-                    // Continue on the edges if there is a vertex
-                    let edge = path.edge(*edge_id);
-                    if let Some(vertex_next_id) = edge.vertices.1 {
-                        l_i += edge.weight
-                            * edge.rr_weight
-                            * self.evaluate(
-                                curr_depth + 1,
-                                min_depth,
-                                path,
-                                scene,
-<<<<<<< HEAD
-                                emitters,
-=======
->>>>>>> 39b4e7b0
                                 vertex_next_id,
                                 strategy,
                             );
@@ -241,10 +173,6 @@
                             min_depth,
                             path,
                             scene,
-<<<<<<< HEAD
-                            emitters,
-=======
->>>>>>> 39b4e7b0
                             vertex_next_id,
                             strategy,
                         );
@@ -305,18 +233,6 @@
         let root = path.from_sensor(Point2::new(ix, iy), scene, sampler);
         generate(&mut path, root.0, accel, scene, sampler, &mut technique);
         // Evaluate the sampling graph
-<<<<<<< HEAD
-        technique.evaluate(
-            0,
-            self.min_depth,
-            &path,
-            scene,
-            emitters,
-            root[0].0,
-            &self.strategy,
-        )
-=======
         technique.evaluate(0, self.min_depth, &path, scene, root.0, &self.strategy)
->>>>>>> 39b4e7b0
     }
 }