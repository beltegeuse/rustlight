use crate::accel::*;
use crate::samplers::*;
use crate::scene::*;
use crate::structure::*;
use crate::tools::StepRangeInt;
use crate::Scale;

use cgmath::{Point2, Vector2};
use rayon;
use rayon::iter::{IntoParallelRefMutIterator, ParallelIterator};
use std;
use std::cmp;
use std::collections::HashMap;
use std::sync::Mutex;
use std::time::Instant;

//////////////// Progress bar
/// PBR Wrapper for conditional compilation
#[cfg(feature = "progress-bar")]
struct ProgressBar {
    progress: pbr::ProgressBar<std::io::Stdout>,
}
#[cfg(not(feature = "progress-bar"))]
struct ProgressBar {}
impl ProgressBar {
    #[cfg(feature = "progress-bar")]
    fn new(n: u64) -> ProgressBar {
        ProgressBar {
            progress: pbr::ProgressBar::new(n),
        }
    }
    #[cfg(not(feature = "progress-bar"))]
    fn new(_: u64) -> ProgressBar {
        ProgressBar {}
    }

    #[cfg(feature = "progress-bar")]
    fn inc(&mut self) {
        self.progress.inc();
    }
    #[cfg(not(feature = "progress-bar"))]
    fn inc(&mut self) {}
}

//////////////// Helpers
/// Image block
/// for easy paralelisation over the thread
pub struct BufferCollection {
    pub pos: Point2<u32>,
    pub size: Vector2<u32>,
    pub values: HashMap<String, Bitmap>,
}

impl BufferCollection {
    /// Create a new Bitmap
    pub fn new(pos: Point2<u32>, size: Vector2<u32>, names: &[String]) -> BufferCollection {
        let mut bitmap = BufferCollection {
            pos,
            size,
            values: HashMap::new(),
        };

        for s in names {
            bitmap.register(s.clone());
        }
        bitmap
    }
    pub fn copy(
        pos: Point2<u32>,
        size: Vector2<u32>,
        other: &BufferCollection,
    ) -> BufferCollection {
        let mut bitmap = BufferCollection {
            pos,
            size,
            values: HashMap::new(),
        };
        for key in other.values.keys() {
            bitmap.register(key.clone());
        }
        bitmap
    }

    pub fn dump_all(&self, name: &str) {
        let output_ext = match std::path::Path::new(name).extension() {
            None => panic!("No file extension provided"),
            Some(x) => std::ffi::OsStr::to_str(x).expect("Issue to unpack the file"),
        };
        let mut trunc_name = name.to_string();
        trunc_name.truncate(name.len() - output_ext.len() - 1);
        for (key, value) in self.values.iter() {
            let new_name = format!("{}_{}.{}", trunc_name, key, output_ext);
            value.save(new_name.as_str());
        }
    }

    /// Register a name for a particular buffer
    pub fn register(&mut self, name: String) {
        self.values.insert(name, Bitmap::new(self.size));
    }

    pub fn register_mean_variance(
        &mut self,
        base_name: &str,
        o: &BufferCollection,
        buffers: &[String],
    ) {
        // Create buffers
        let mean_name = format!("{}_mean", base_name);
        let variance_name = format!("{}_variance", base_name);
        self.register(mean_name.clone());
        self.register(variance_name.clone());
        info!("average and variance: {:?}", buffers);
        for y in 0..o.size.y {
            for x in 0..o.size.x {
                // Compute mean
                let mut mean = Color::zero();
                for buffer in buffers {
                    mean += o.get(Point2::new(x, y), buffer);
                }
                mean.scale(1.0 / buffers.len() as f32);

                // Compute variance
                let mut variance = Color::zero();
                for buffer in buffers {
                    variance += (o.get(Point2::new(x, y), buffer) - mean).abs();
                }
                variance.scale(1.0 / buffers.len() as f32); // TODO: Check variance formula

                // Save the values
                self.accumulate(Point2::new(x, y), mean, &mean_name);
                self.accumulate(Point2::new(x, y), variance, &variance_name);
            }
        }
    }

    pub fn accumulate_bitmap_buffer(
        &mut self,
        o: &BufferCollection,
        name_org: &str,
        name_dest: &str,
    ) {
        let bitmap = self.values.get_mut(name_dest).unwrap();
        let other_bitmap = &o.values[name_org];
        bitmap.accumulate_bitmap(&other_bitmap, o.pos);
    }

    pub fn accumulate_bitmap(&mut self, o: &BufferCollection) {
        // This is special, it does not allowed to write twice the same pixels
        // This function is only when we
        for keys in o.values.keys() {
            self.accumulate_bitmap_buffer(o, keys, keys);
        }
    }

    pub fn accumulate(&mut self, p: Point2<u32>, f: Color, name: &str) {
        self.values.get_mut(name).unwrap().accumulate(p, f);
    }

    pub fn accumulate_safe(&mut self, p: Point2<i32>, f: Color, name: &str) {
        if !f.is_valid() {
            warn!("Try to splat: {:?}", f);
            return;
        }
        if p.x >= 0 && p.y >= 0 && p.x < (self.size.x as i32) && p.y < (self.size.y as i32) {
            self.accumulate(
                Point2 {
                    x: p.x as u32,
                    y: p.y as u32,
                },
                f,
                name,
            );
        }
    }

    pub fn rename(&mut self, current_name: &str, new_name: &str) {
        let data = self.values.remove(current_name).unwrap();
        self.values.insert(new_name.to_string(), data);
    }

    pub fn get(&self, p: Point2<u32>, name: &str) -> Color {
        self.values[name].pixel(p)
    }

    pub fn reset(&mut self) {
        for val in self.values.values_mut() {
            val.clear();
        }
    }

    pub fn average_pixel(&self, name: &str) -> Color {
        self.values[name].average()
    }

    pub fn scale_buffer(&mut self, f: f32, name: &str) {
        self.values.get_mut(name).unwrap().scale(f);
    }

    pub fn save(&self, name: &str, filename: &str) {
        self.values[name].save(filename);
    }

    pub fn print_buffers_name(&self) {
        info!("buffers names: {:?}", self.values.keys());
    }
}

impl Scale<f32> for BufferCollection {
    fn scale(&mut self, f: f32) {
        assert!(f > 0.0);
        for val in self.values.values_mut() {
            val.scale(f);
        }
    }
}

/////////////// Integrators code
pub trait Integrator {
    fn compute(
        &mut self,
        _sampler: &mut dyn Sampler,
        _accel: &dyn Acceleration,
        scene: &Scene,
    ) -> BufferCollection {
        let buffernames = vec!["primal".to_string()];
        BufferCollection::new(Point2::new(0, 0), *scene.camera.size(), &buffernames)
    }

    fn averaging(&self) -> bool {
        true
    }
}
pub trait IntegratorGradient: Integrator {
    fn compute_gradients(
        &mut self,
        sampler: &mut dyn Sampler,
        accel: &dyn Acceleration,
        scene: &Scene,
    ) -> BufferCollection;
    fn reconstruct(&self) -> &(dyn PoissonReconstruction + Sync);

    fn compute(
        &mut self,
        sampler: &mut dyn Sampler,
        accel: &dyn Acceleration,
        scene: &Scene,
    ) -> BufferCollection {
        // Rendering the gradient informations
        info!("Gradient Rendering...");
        let start = Instant::now();
        let image = self.compute_gradients(sampler, accel, scene);
        let elapsed = start.elapsed();
        info!("Gradient Rendering Elapsed: {:?}", elapsed,);

        // Reconstruct the image
        info!("Reconstruction...");
        let start = Instant::now();
        let image = self.reconstruct().reconstruct(scene, &image);
        let elapsed = start.elapsed();
        info!("Reconstruction Elapsed: {:?}", elapsed,);

        image
    }
}
pub trait PoissonReconstruction {
    fn reconstruct(&self, scene: &Scene, est: &BufferCollection) -> BufferCollection;
    fn need_variance_estimates(&self) -> Option<usize>;
}
pub enum IntegratorType {
    Primal(Box<dyn Integrator>),
    Gradient(Box<dyn IntegratorGradient>),
}
impl IntegratorType {
    pub fn compute(&mut self, sampler: &mut dyn Sampler, scene: &Scene) -> BufferCollection {
        info!("Build acceleration data structure...");
<<<<<<< HEAD
        let embree_device = embree::Device::new();
        let mut embree_scene = embree::Scene::new(&embree_device);
        // Add all meshes
        for m in &scene.meshes {
            let mut tris =
                embree::TriangleMesh::unanimated(&embree_device, m.indices.len(), m.vertices.len());
            {
                let mut verts = tris.vertex_buffer.map();
                let mut tris = tris.index_buffer.map();
                for i in 0..m.vertices.len() {
                    verts[i] = cgmath::Vector4::new(
                        m.vertices[i].x,
                        m.vertices[i].y,
                        m.vertices[i].z,
                        0.0,
                    );
                }
=======
>>>>>>> 39b4e7b0

        // Naive Acceleration ...
        #[cfg(not(feature = "embree"))]
        let accel = BVHAccel::new(scene);
        // or Embree ...
        // TODO: Need to found a work around due to the lifetime issue
        #[cfg(feature = "embree")]
        let embree_device = embree::Device::new();
        #[cfg(feature = "embree")]
        let mut embree_scene = embree::Scene::new(&embree_device);
        #[cfg(feature = "embree")]
        {
            for m in &scene.meshes {
                let mut tris = embree::TriangleMesh::unanimated(
                    &embree_device,
                    m.indices.len(),
                    m.vertices.len(),
                );
                {
                    let mut verts = tris.vertex_buffer.map();
                    let mut tris = tris.index_buffer.map();
                    for i in 0..m.vertices.len() {
                        verts[i] = cgmath::Vector4::new(
                            m.vertices[i].x,
                            m.vertices[i].y,
                            m.vertices[i].z,
                            0.0,
                        );
                    }

                    for i in 0..m.indices.len() {
                        tris[i] = cgmath::Vector3::new(
                            m.indices[i].x as u32,
                            m.indices[i].y as u32,
                            m.indices[i].z as u32,
                        );
                    }
                }
                let mut tri_geom = embree::Geometry::Triangle(tris);
                tri_geom.commit();
                embree_scene.attach_geometry(tri_geom);
            }
<<<<<<< HEAD
            let mut tri_geom = embree::Geometry::Triangle(tris);
            tri_geom.commit();
            embree_scene.attach_geometry(tri_geom);
=======
>>>>>>> 39b4e7b0
        }
        #[cfg(feature = "embree")]
        let accel = EmbreeAcceleration::new(scene, &embree_scene);

        info!("Run Integrator...");
        let start = Instant::now();

        let img = match self {
            IntegratorType::Primal(ref mut v) => v.compute(sampler, &accel, scene),
            IntegratorType::Gradient(ref mut v) => {
                IntegratorGradient::compute(v.as_mut(), sampler, &accel, scene)
            }
        };

        let elapsed = start.elapsed();
        info!("Elapsed Integrator: {} ms", elapsed.as_millis());

        img
    }
}

/////////////// Implementation gradients
pub trait IntegratorMC: Sync + Send {
    fn compute_pixel(
        &self,
        pix: (u32, u32),
        accel: &dyn Acceleration,
        scene: &Scene,
        sampler: &mut dyn Sampler,
    ) -> Color;
}

pub fn generate_img_blocks(
    scene: &Scene,
    sampler: &mut dyn Sampler,
    buffernames: &[String],
) -> Vec<(BufferCollection, Box<dyn Sampler>)> {
    let mut image_blocks: Vec<(BufferCollection, Box<dyn Sampler>)> = Vec::new();
    for ix in StepRangeInt::new(0, scene.camera.size().x as usize, 16) {
        for iy in StepRangeInt::new(0, scene.camera.size().y as usize, 16) {
            let block = BufferCollection::new(
                Point2 {
                    x: ix as u32,
                    y: iy as u32,
                },
                Vector2 {
                    x: cmp::min(16, scene.camera.size().x - ix as u32),
                    y: cmp::min(16, scene.camera.size().y - iy as u32),
                },
                buffernames,
            );
            image_blocks.push((block, sampler.clone_box()));
        }
    }
    image_blocks
}

pub fn compute_mc_simple<T: IntegratorMC + Integrator>(
    int: &T,
    sampler: &mut dyn Sampler,
    accel: &dyn Acceleration,
    scene: &Scene,
) -> BufferCollection {
    // Here we can to the classical parallelisation
    assert_ne!(scene.nb_samples, 0);
    let buffernames = vec!["primal".to_string()];

    // Render the image blocks
    let mut image = BufferCollection::new(Point2::new(0, 0), *scene.camera.size(), &buffernames);

    for iy in 0..image.size.y {
        for ix in 0..image.size.x {
            sampler.next_pixel(Point2::new(ix, iy));
            for _ in 0..scene.nb_samples {
                let c = int.compute_pixel((ix, iy), accel, scene, sampler);
                image.accumulate(Point2 { x: ix, y: iy }, c, &"primal".to_string());
                sampler.next_sample();
            }
        }
    }
    image.scale(1.0 / (scene.nb_samples as f32));
    image
}

pub fn compute_mc<T: IntegratorMC + Integrator>(
    int: &T,
    sampler: &mut dyn Sampler,
    accel: &dyn Acceleration,
    scene: &Scene,
) -> BufferCollection {
    // Here we can to the classical parallelisation
    assert_ne!(scene.nb_samples, 0);
    let buffernames = vec!["primal".to_string()];

    // Create rendering blocks
    let mut image_blocks = generate_img_blocks(scene, sampler, &buffernames);

    // Render the image blocks
    let progress_bar = Mutex::new(ProgressBar::new(image_blocks.len() as u64));
    let pool = generate_pool(scene);
    pool.install(|| {
        image_blocks.par_iter_mut().for_each(|(im_block, sampler)| {
            for iy in 0..im_block.size.y {
                for ix in 0..im_block.size.x {
                    sampler.next_pixel(Point2::new(ix, iy));
                    for _ in 0..scene.nb_samples {
                        let c = int.compute_pixel(
                            (ix + im_block.pos.x, iy + im_block.pos.y),
                            accel,
                            scene,
                            sampler.as_mut(),
                        );
                        im_block.accumulate(Point2 { x: ix, y: iy }, c, &"primal".to_string());
                        sampler.next_sample();
                    }
                }
            }
            im_block.scale(1.0 / (scene.nb_samples as f32));

            {
                progress_bar.lock().unwrap().inc();
            }
        });
    });

    // Fill the image
    let mut image = BufferCollection::new(Point2::new(0, 0), *scene.camera.size(), &buffernames);
    for (im_block, _) in &image_blocks {
        image.accumulate_bitmap(im_block);
    }
    image
}

pub fn generate_pool(scene: &Scene) -> rayon::ThreadPool {
    match scene.nb_threads {
        None => rayon::ThreadPoolBuilder::new(),
        Some(x) => rayon::ThreadPoolBuilder::new().num_threads(x),
    }
    .build()
    .unwrap()
}

/// Power heuristic for path tracing or direct lighting
pub fn mis_weight(pdf_a: f32, pdf_b: f32) -> f32 {
    if pdf_a == 0.0 {
        warn!("MIS weight requested for 0.0 pdf");
        return 0.0;
    }
    if !pdf_a.is_finite() || !pdf_b.is_finite() {
        warn!("Non-finite PDF values for MIS: {}, {}", pdf_a, pdf_b);
        return 0.0;
    }
    let w = pdf_a.powi(2) / (pdf_a.powi(2) + pdf_b.powi(2));
    if w.is_finite() {
        w
    } else {
        warn!("Not finite MIS weight for: {} and {}", pdf_a, pdf_b);
        0.0
    }
}

pub mod ao;
pub mod avg;
pub mod direct;
pub mod equal_time;
pub mod explicit;
pub mod gradient;
pub mod mcmc;<|MERGE_RESOLUTION|>--- conflicted
+++ resolved
@@ -274,26 +274,6 @@
 impl IntegratorType {
     pub fn compute(&mut self, sampler: &mut dyn Sampler, scene: &Scene) -> BufferCollection {
         info!("Build acceleration data structure...");
-<<<<<<< HEAD
-        let embree_device = embree::Device::new();
-        let mut embree_scene = embree::Scene::new(&embree_device);
-        // Add all meshes
-        for m in &scene.meshes {
-            let mut tris =
-                embree::TriangleMesh::unanimated(&embree_device, m.indices.len(), m.vertices.len());
-            {
-                let mut verts = tris.vertex_buffer.map();
-                let mut tris = tris.index_buffer.map();
-                for i in 0..m.vertices.len() {
-                    verts[i] = cgmath::Vector4::new(
-                        m.vertices[i].x,
-                        m.vertices[i].y,
-                        m.vertices[i].z,
-                        0.0,
-                    );
-                }
-=======
->>>>>>> 39b4e7b0
 
         // Naive Acceleration ...
         #[cfg(not(feature = "embree"))]
@@ -336,12 +316,6 @@
                 tri_geom.commit();
                 embree_scene.attach_geometry(tri_geom);
             }
-<<<<<<< HEAD
-            let mut tri_geom = embree::Geometry::Triangle(tris);
-            tri_geom.commit();
-            embree_scene.attach_geometry(tri_geom);
-=======
->>>>>>> 39b4e7b0
         }
         #[cfg(feature = "embree")]
         let accel = EmbreeAcceleration::new(scene, &embree_scene);
