use crate::structure::*;

use cgmath::{Point2, Vector2, Vector3};
#[cfg(feature = "mitsuba")]
use mitsuba_rs;
#[cfg(feature = "pbrt")]
use pbrt_rs;
use std;
use std::collections::HashMap;

pub enum BSDFColor {
    Constant(Color),
    Bitmap {
        img: Bitmap,
    },
    Checkerbord {
        color0: Color,
        color1: Color,
        offset: Vector2<f32>,
        scale: Vector2<f32>,
    },
    Grid {
        color0: Color,
        color1: Color,
        line_width: f32,
        offset: Vector2<f32>,
        scale: Vector2<f32>,
    },
}

impl BSDFColor {
    pub fn color(&self, uv: &Option<Vector2<f32>>) -> Color {
        match self {
            BSDFColor::Constant(ref c) => *c,
            BSDFColor::Bitmap { img } => match uv {
                None => {
                    error!("Found a texture but no uv coordinate given");
                    Color::zero()
                }
                Some(uv) => img.pixel_uv(*uv),
            },
            BSDFColor::Checkerbord {
                color0,
                color1,
                offset,
                scale,
            } => {
                match uv {
                    None => {
                        error!("Found a texture but no uv coordinate given");
                        Color::zero()
                    }
                    Some(uv) => {
                        // Rescale the coordinates
                        let uv = Vector2::new(uv.x * scale.x, uv.y * scale.y) + offset;
                        // Get the squared coordinates
                        let x = 2 * (((uv.x * 2.0) as i32) % 2) - 1;
                        let y = 2 * (((uv.y * 2.0) as i32) % 2) - 1;
                        if x * y == 1 {
                            *color0
                        } else {
                            *color1
                        }
                    }
                }
            }
            BSDFColor::Grid {
                color0,
                color1,
                line_width,
                offset,
                scale,
            } => {
                match uv {
                    None => {
                        error!("Found a texture but no uv coordinate given");
                        Color::zero()
                    }
                    Some(uv) => {
                        // Rescale the coordinates
                        let uv = Vector2::new(uv.x * scale.x, uv.y + scale.y) + offset;
                        // Go to [0, 1]
                        let mut x = uv.x - uv.x.floor();
                        let mut y = uv.y - uv.y.floor();
                        // Go to [-0.5, 0.5]
                        if x > 0.5 {
                            x -= 1.0;
                        }
                        if y > 0.5 {
                            y -= 1.0;
                        }
                        if x.abs() < *line_width || y.abs() < *line_width {
                            *color0
                        } else {
                            *color1
                        }
                    }
                }
            }
        }
    }

    pub fn avg(&self) -> Color {
        match self {
            BSDFColor::Constant(c) => *c,
            BSDFColor::Bitmap { img } => img.average(),
            BSDFColor::Checkerbord { color0, color1, .. } => 0.5 * (*color0 + *color1),
            BSDFColor::Grid {
                color0,
                color1,
                line_width,
                ..
            } => *line_width * (*color0) + (1.0 - line_width) * (*color1),
        }
    }
}
impl Default for BSDFColor {
    fn default() -> Self {
        BSDFColor::Constant(Color::one())
    }
}

// Helpers
fn reflect(d: &Vector3<f32>) -> Vector3<f32> {
    Vector3::new(-d.x, -d.y, d.z)
}

/// Struct that represent a sampled direction
#[derive(Clone)]
pub struct SampledDirection {
    pub weight: Color,
    pub d: Vector3<f32>,
    pub pdf: PDF,
    pub eta: f32,
    pub event: BSDFEvent,
    pub event_type: BSDFType,
}

bitflags! {
    pub struct BSDFEvent: u8 {
        const REFLECTION       = 0b00000001;
        const TRANSMISSION     = 0b00000010;
    }
}

bitflags! {
    pub struct BSDFType: u8 {
        const NULL              = 0b00000001;
        const DIFFUSE           = 0b00000010;
        const GLOSSY            = 0b00000100;
        const DELTA             = 0b00001000;
    }
}

impl BSDFType {
    pub fn is_smooth(&self) -> bool {
        self.intersects(Self::DELTA) || self.intersects(Self::NULL)
    }
}

pub trait BSDF: Send + Sync {
    /// sample an random direction based on the BSDF value
    /// @d_in: the incomming direction in the local space
    /// @sample: random number 2D
    /// @return: the outgoing direction, the pdf and the bsdf value $fs(...) * | n . d_out |$
    fn sample(
        &self,
        uv: &Option<Vector2<f32>>,
        d_in: &Vector3<f32>,
        sample: Point2<f32>,
        transport: Transport,
    ) -> Option<SampledDirection>;
    /// eval the bsdf pdf value in solid angle
    fn pdf(
        &self,
        uv: &Option<Vector2<f32>>,
        d_in: &Vector3<f32>,
        d_out: &Vector3<f32>,
        domain: Domain,
        transport: Transport,
    ) -> PDF;
    /// eval the bsdf value : $fs(...)$
    fn eval(
        &self,
        uv: &Option<Vector2<f32>>,
        d_in: &Vector3<f32>,
        d_out: &Vector3<f32>,
        domain: Domain,
        transport: Transport,
    ) -> Color;
    /// return the roughness of the material
    fn roughness(&self, uv: &Option<Vector2<f32>>) -> f32;
    /// Used to automatically flip the normal vector
    fn is_twosided(&self) -> bool;
    fn bsdf_type(&self) -> BSDFType;
    fn bsdf_event(&self) -> BSDFEvent;
}

pub mod blend;
pub mod diffuse;
pub mod distribution;
pub mod glass;
pub mod metal;
pub mod phong;
pub mod substrate;
pub mod utils;

use crate::bsdfs::diffuse::BSDFDiffuse;
use crate::bsdfs::distribution::*;
use crate::bsdfs::glass::BSDFGlass;
use crate::bsdfs::metal::BSDFMetal;
use crate::bsdfs::phong::BSDFPhong;
use crate::bsdfs::substrate::BSDFSubstrate;

#[cfg(feature = "pbrt")]
fn bsdf_texture_match_pbrt(
    v: &pbrt_rs::parser::Spectrum,
    textures: &HashMap<String, pbrt_rs::Texture>,
) -> Option<BSDFColor> {
    match v {
        pbrt_rs::parser::Spectrum::RGB(rgb) => {
            Some(BSDFColor::Constant(Color::new(rgb.r, rgb.g, rgb.b)))
        }
        pbrt_rs::parser::Spectrum::Texture(name) => {
            if let Some(texture) = textures.get(name) {
                Some(BSDFColor::Bitmap {
                    img: Bitmap::read(&texture.filename),
                })
            } else {
                warn!("Impossible to found an texture with name: {}", name);
                None
            }
        }
        _ => {
            warn!("Spectrum conversion not handled: {:?}", v);
            None
        }
    }
}

#[cfg(feature = "pbrt")]
fn bsdf_texture_f32_match_pbrt(
    v: &pbrt_rs::parser::BSDFFloat,
    _textures: &HashMap<String, pbrt_rs::Texture>,
) -> f32 {
    match v {
        pbrt_rs::parser::BSDFFloat::Float(v) => *v,
        pbrt_rs::parser::BSDFFloat::Texture(_name) => panic!("Float texture are not suppoerted"),
    }
}

#[cfg(feature = "pbrt")]
fn distribution_pbrt(
    d: &pbrt_rs::Distribution,
    textures: &HashMap<String, pbrt_rs::Texture>,
) -> MicrofacetDistributionBSDF {
    warn!("Remap roughness is ignored!");
    match &d.roughness {
        pbrt_rs::Roughness::Isotropic(v) => {
            let alpha = bsdf_texture_f32_match_pbrt(v, textures);
            MicrofacetDistributionBSDF {
                microfacet_type: MicrofacetType::GGX,
                alpha_u: alpha,
                alpha_v: alpha,
            }
        }
        pbrt_rs::Roughness::Anisotropic { u, v } => {
            let alpha_u = bsdf_texture_f32_match_pbrt(u, textures);
            let alpha_v = bsdf_texture_f32_match_pbrt(v, textures);
            MicrofacetDistributionBSDF {
                microfacet_type: MicrofacetType::GGX,
                alpha_u,
                alpha_v,
            }
        }
    }
}

#[cfg(feature = "pbrt")]
pub fn bsdf_pbrt(
    bsdf: &pbrt_rs::BSDF,
    textures: &HashMap<String, pbrt_rs::Texture>,
) -> Box<dyn BSDF + Sync + Send> {
    let bsdf: Option<Box<dyn BSDF + Sync + Send>> = match bsdf {
        pbrt_rs::BSDF::Matte { kd, .. } => {
            if let Some(diffuse) = bsdf_texture_match_pbrt(kd, textures) {
                Some(Box::new(BSDFDiffuse { diffuse }))
            } else {
                None
            }
        }
        pbrt_rs::BSDF::Glass {
            kr,
            kt,
            distribution,
            eta,
            ..
        } => {
            // Get BSDF colors
            let specular_reflectance = bsdf_texture_match_pbrt(kr, textures).unwrap();
            let specular_transmittance = bsdf_texture_match_pbrt(kt, textures).unwrap();

            // TODO
            if distribution.is_some() {
                warn!("Glass distribution is ignored. Pure glass instead");
            }

            let eta = bsdf_texture_f32_match_pbrt(eta, textures);

            // FIXME: Bumpmapping is not supported!
            Some(Box::new(
                BSDFGlass {
                    specular_transmittance,
                    specular_reflectance,
                    eta: 1.0,
                    inv_eta: 1.0,
                }
                .eta(eta, 1.0),
            ))
        }
        pbrt_rs::BSDF::Metal {
            eta,
            k,
            distribution,
            ..
        } => {
            let eta = bsdf_texture_match_pbrt(eta, textures).unwrap();
            let k = bsdf_texture_match_pbrt(k, textures).unwrap();
            let distribution = Some(distribution_pbrt(distribution, textures));
            Some(Box::new(BSDFMetal {
                specular: BSDFColor::Constant(Color::one()),
                eta,
                k,
                distribution,
            }))
        }
        pbrt_rs::BSDF::Mirror { kr, .. } => {
            let specular = bsdf_texture_match_pbrt(kr, textures).unwrap();
            Some(Box::new(BSDFMetal {
                specular,
                eta: BSDFColor::Constant(Color::one()),
                k: BSDFColor::Constant(Color::zero()),
                distribution: None,
            }))
        }
        pbrt_rs::BSDF::Substrate {
            kd,
            ks,
            distribution,
            ..
        } => {
<<<<<<< HEAD
            let kd = bsdf_texture_match_pbrt(kd, textures).unwrap_or(BSDFColor::Constant(Color::value(0.5)));
            let ks = bsdf_texture_match_pbrt(ks, textures).unwrap_or(BSDFColor::Constant(Color::value(0.5)));
=======
            let kd = bsdf_texture_match_pbrt(kd, textures)
                .unwrap_or(BSDFColor::Constant(Color::value(0.5)));
            let ks = bsdf_texture_match_pbrt(ks, textures)
                .unwrap_or(BSDFColor::Constant(Color::value(0.5)));
>>>>>>> ddafa631
            let distribution = Some(distribution_pbrt(distribution, textures));
            Some(Box::new(BSDFSubstrate {
                specular: ks,
                diffuse: kd,
                distribution,
            }))
        } // _ => None,
    };

    if let Some(bsdf) = bsdf {
        bsdf
    } else {
        Box::new(BSDFDiffuse {
            diffuse: BSDFColor::Constant(Color::value(0.8)),
        })
    }
}

#[cfg(feature = "mitsuba")]
fn convert_rgb_color(rgb: mitsuba_rs::RGB) -> Color {
    Color {
        r: rgb.r,
        g: rgb.g,
        b: rgb.b,
    }
}

#[cfg(feature = "mitsuba")]
fn bsdf_texture_match_mts(v: &mitsuba_rs::BSDFColorSpectrum, wk: &std::path::Path) -> BSDFColor {
    match v {
        mitsuba_rs::BSDFColorSpectrum::Constant(v) => {
            let v = convert_rgb_color(v.clone().as_rgb().unwrap());
            BSDFColor::Constant(v)
        }
        mitsuba_rs::BSDFColorSpectrum::Texture(tex) => match tex {
            mitsuba_rs::Texture::Bitmap {
                filename, gamma, ..
            } => {
                let mut img = Bitmap::read(&wk.join(filename.clone()).to_str().unwrap());
                if *gamma != 1.0 {
                    img.gamma(1.0 / gamma);
                }
                BSDFColor::Bitmap { img }
            }
            mitsuba_rs::Texture::Checkerboard {
                color0,
                color1,
                offset,
                scale,
            } => {
                let color0 = convert_rgb_color(color0.clone().as_rgb().unwrap());
                let color1 = convert_rgb_color(color1.clone().as_rgb().unwrap());
                BSDFColor::Checkerbord {
                    color0,
                    color1,
                    offset: *offset,
                    scale: *scale,
                }
            }
            mitsuba_rs::Texture::GridTexture {
                color0,
                color1,
                line_width,
                offset,
                scale,
            } => {
                let color0 = convert_rgb_color(color0.clone().as_rgb().unwrap());
                let color1 = convert_rgb_color(color1.clone().as_rgb().unwrap());
                BSDFColor::Grid {
                    color0,
                    color1,
                    line_width: *line_width,
                    offset: *offset,
                    scale: *scale,
                }
            }
            _ => panic!("Mitsuba texture type not supported: {:?}", tex),
        },
    }
}

#[cfg(feature = "mitsuba")]
fn bsdf_texture_f32_mts(v: &mitsuba_rs::BSDFColorFloat, _wk: &std::path::Path) -> f32 {
    match v {
        mitsuba_rs::BSDFColorFloat::Constant(v) => *v,
        _ => panic!("Float texture are not supported yet!"),
    }
}

#[cfg(feature = "mitsuba")]
fn distribution_mts(
    d: &Option<mitsuba_rs::Distribution>,
    wk: &std::path::Path,
) -> Option<MicrofacetDistributionBSDF> {
    match d {
        None => None,
        Some(d) => {
            let (alpha_u, alpha_v) = match &d.alpha {
                mitsuba_rs::Alpha::Isotropic(alpha) => {
                    let alpha = bsdf_texture_f32_mts(&alpha, wk);
                    (alpha, alpha)
                }
                mitsuba_rs::Alpha::Anisotropic { u, v } => {
                    let alpha_u = bsdf_texture_f32_mts(&u, wk);
                    let alpha_v = bsdf_texture_f32_mts(&v, wk);
                    assert_eq!(alpha_u, alpha_v); // No anisotropic material for now
                    (alpha_u, alpha_v)
                }
            };

            let microfacet_type = match &d.distribution[..] {
                "beckmann" => MicrofacetType::Beckmann,
                "ggx" => MicrofacetType::GGX,
                _ => {
                    warn!("Unsupported microfacet type {}", d.distribution);
                    MicrofacetType::Beckmann
                }
            };

            Some(MicrofacetDistributionBSDF {
                microfacet_type,
                alpha_u,
                alpha_v,
            })
        }
    }
}

#[cfg(feature = "mitsuba")]
pub fn bsdf_mts(bsdf: &mitsuba_rs::BSDF, wk: &std::path::Path) -> Box<dyn BSDF + Sync + Send> {
    let bsdf: Option<Box<dyn BSDF + Sync + Send>> = match bsdf {
        mitsuba_rs::BSDF::TwoSided { bsdf } => {
            // Rustlight automatically apply twosided
            Some(bsdf_mts(&bsdf, wk))
        }
        mitsuba_rs::BSDF::Diffuse { reflectance } => {
            let diffuse = bsdf_texture_match_mts(reflectance, wk);
            Some(Box::new(BSDFDiffuse { diffuse }))
        }
        mitsuba_rs::BSDF::Phong {
            exponent,
            specular_reflectance,
            diffuse_reflectance
        } => {
            let specular = bsdf_texture_match_mts(specular_reflectance, wk);
            let diffuse = bsdf_texture_match_mts(diffuse_reflectance, wk);
            let exponent = bsdf_texture_f32_mts(exponent, &wk);

            let weight_specular = {
                let d_avg = diffuse.avg().luminance();
                let s_avg = specular.avg().luminance();
                assert!(d_avg + s_avg != 0.0);
                s_avg / (d_avg + s_avg)
            };

            Some(Box::new(BSDFPhong {
                diffuse,
                specular,
                exponent,
                weight_specular
            }))
        }
        // Thin material are ignored
        // Impossible to do rough glass
        mitsuba_rs::BSDF::Dielectric {
            int_ior,
            ext_ior,
            specular_reflectance,
            specular_transmittance,
            ..
        } => {
            // TODO: Implement distribution
            let specular_reflectance = bsdf_texture_match_mts(specular_reflectance, wk);
            let specular_transmittance = bsdf_texture_match_mts(specular_transmittance, wk);
            Some(Box::new(
                BSDFGlass {
                    specular_transmittance,
                    specular_reflectance,
                    eta: 1.0,
                    inv_eta: 1.0,
                }
                .eta(*int_ior, *ext_ior),
            ))
        }
        // TODO: Might be a mismatch between different BSDF
        mitsuba_rs::BSDF::Plastic {
            distribution,
            specular_reflectance,
            diffuse_reflectance,
            .. // Ignoring nonlinear, int_ior and ext_ior
        } => {
            let specular = bsdf_texture_match_mts(specular_reflectance, wk);
            let diffuse = bsdf_texture_match_mts(diffuse_reflectance, wk);

            Some(Box::new(
                BSDFSubstrate {
                    specular,
                    diffuse,
                    distribution: distribution_mts(distribution, &wk)
                }
            ))
        }
        mitsuba_rs::BSDF::Conductor {
            distribution, eta, k, ext_eta, specular_reflectance
        } => {
            let specular = bsdf_texture_match_mts(specular_reflectance, wk);
            let eta = {
                let eta = eta.clone().as_rgb().unwrap();
                BSDFColor::Constant( Color {
                    r: eta.r / ext_eta,
                    g: eta.g / ext_eta,
                    b: eta.b / ext_eta,
                })
            };
            let k = {
                let k = k.clone().as_rgb().unwrap();
                BSDFColor::Constant( Color {
                    r: k.r / ext_eta,
                    g: k.g / ext_eta,
                    b: k.b / ext_eta,
                })
            };

            Some(Box::new(
                BSDFMetal {
                    specular,
                    eta,
                    k,
                    distribution: distribution_mts(distribution, wk)
                }
            ))
        }
        _ => None,
    };

    if let Some(bsdf) = bsdf {
        bsdf
    } else {
        Box::new(BSDFDiffuse {
            diffuse: BSDFColor::Constant(Color::value(0.8)),
        })
    }
}<|MERGE_RESOLUTION|>--- conflicted
+++ resolved
@@ -349,15 +349,10 @@
             distribution,
             ..
         } => {
-<<<<<<< HEAD
-            let kd = bsdf_texture_match_pbrt(kd, textures).unwrap_or(BSDFColor::Constant(Color::value(0.5)));
-            let ks = bsdf_texture_match_pbrt(ks, textures).unwrap_or(BSDFColor::Constant(Color::value(0.5)));
-=======
             let kd = bsdf_texture_match_pbrt(kd, textures)
                 .unwrap_or(BSDFColor::Constant(Color::value(0.5)));
             let ks = bsdf_texture_match_pbrt(ks, textures)
                 .unwrap_or(BSDFColor::Constant(Color::value(0.5)));
->>>>>>> ddafa631
             let distribution = Some(distribution_pbrt(distribution, textures));
             Some(Box::new(BSDFSubstrate {
                 specular: ks,
