--- conflicted
+++ resolved
@@ -12,10 +12,7 @@
 // For the vector op
 extern crate cgmath;
 // For fast intersection
-<<<<<<< HEAD
-=======
 #[cfg(feature = "embree")]
->>>>>>> 39b4e7b0
 extern crate embree;
 // For the image (LDR) export and loading
 #[cfg(feature = "image")]
