--- conflicted
+++ resolved
@@ -9,11 +9,7 @@
 use std::path::Path;
 use openexr;
 
-<<<<<<< HEAD
-pub fn save(imgout_path_str: &str, img: &Bitmap, name: String) {
-=======
 pub fn save(imgout_path_str: &str, img: &Bitmap, name: &str) {
->>>>>>> f91a4b22
     let output_ext = match std::path::Path::new(imgout_path_str).extension() {
         None => panic!("No file extension provided"),
         Some(x) => std::ffi::OsStr::to_str(x).expect("Issue to unpack the file"),
@@ -32,11 +28,7 @@
     }
 }
 
-<<<<<<< HEAD
-pub fn save_exr(imgout_path_str: &str, img: &Bitmap, name: &String) {
-=======
 pub fn save_exr(imgout_path_str: &str, img: &Bitmap, name: &str) {
->>>>>>> f91a4b22
     // Pixel data for floating point RGB image.
     let mut pixel_data = vec![];
     pixel_data.reserve((img.size.x * img.size.y) as usize);
@@ -69,11 +61,7 @@
     output_file.write_pixels(&fb).unwrap();
 }
 
-<<<<<<< HEAD
-pub fn save_pfm(imgout_path_str: &str, img: &Bitmap, name: &String) {
-=======
 pub fn save_pfm(imgout_path_str: &str, img: &Bitmap, name: &str) {
->>>>>>> f91a4b22
     let mut file = File::create(Path::new(imgout_path_str)).unwrap();
     let header = format!("PF\n{} {}\n-1.0\n", img.size.y, img.size.x);
     file.write(header.as_bytes()).unwrap();
@@ -87,11 +75,7 @@
     }
 }
 
-<<<<<<< HEAD
-pub fn save_png(imgout_path_str: &str, img: &Bitmap, name: &String) {
-=======
 pub fn save_png(imgout_path_str: &str, img: &Bitmap, name: &str) {
->>>>>>> f91a4b22
     // The image that we will render
     let mut image_ldr = DynamicImage::new_rgb8(img.size.x, img.size.y);
     for x in 0..img.size.x {
