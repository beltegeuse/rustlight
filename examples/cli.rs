--- conflicted
+++ resolved
@@ -275,420 +275,7 @@
 }
 
 fn main() {
-<<<<<<< HEAD
     let cli = Cli::parse();
-=======
-    // Read input args
-    let max_arg = Arg::with_name("max")
-        .takes_value(true)
-        .short('m')
-        .help("max path depth")
-        .default_value("inf");
-    let rr_arg = Arg::with_name("rr")
-        .takes_value(true)
-        .short('r')
-        .help("russian roulette")
-        .default_value("inf");
-    let min_arg = Arg::with_name("min")
-        .takes_value(true)
-        .short('n')
-        .help("min path depth")
-        .default_value("inf");
-    let iterations_arg = Arg::with_name("iterations")
-        .takes_value(true)
-        .short('r')
-        .help("number of iteration used to reconstruct an image")
-        .default_value("50");
-    let recons_type_arg = Arg::with_name("reconstruction_type")
-        .takes_value(true)
-        .short('t')
-        .default_value("uniform");
-    let matches =
-        App::new("rustlight")
-            .version("0.2.0")
-            .author("Adrien Gruson <adrien.gruson@gmail.com>")
-            .about("A Rusty Light Transport simulation program")
-            .arg(
-                Arg::with_name("scene")
-                    .required(true)
-                    .takes_value(true)
-                    .index(1)
-                    .help("JSON/PBRT file path (scene description)"),
-            )
-            .arg(Arg::with_name("average").short('a').takes_value(true).help(
-                "average several pass of the integrator with a time limit ('inf' is possible)",
-            ))
-            .arg(
-                Arg::with_name("nbthreads")
-                    .takes_value(true)
-                    .allow_hyphen_values(true)
-                    .short('t')
-                    .default_value("auto")
-                    .help("number of thread for the computation (could be negative)"),
-            )
-            .arg(
-                Arg::with_name("random_number_generator")
-                .takes_value(true)
-                .short('r')
-                .default_value("independent")
-                .help("the random number generator used"),
-            )
-            .arg(
-                Arg::with_name("image_scale")
-                    .takes_value(true)
-                    .short('s')
-                    .default_value("1.0")
-                    .help("image scaling factor"),
-            )
-            .arg(
-                Arg::with_name("equal_time")
-                    .takes_value(true)
-                    .short('z')
-                    .help("equal_time"),
-            )
-            .arg(
-                Arg::with_name("output")
-                    .takes_value(true)
-                    .short('o')
-                    .help("output image file"),
-            )
-            .arg(
-                Arg::with_name("medium")
-                    .short('m')
-                    .takes_value(true)
-                    .default_value("0.0")
-                    .help("add medium with defined density"),
-            )
-            .arg(
-                Arg::with_name("density_mult")
-                    .takes_value(true)
-                    .short('k')
-                    .default_value("1.0")
-                    .help("density_mult"),
-            )
-            .arg(Arg::with_name("log").short('l').takes_value(true))
-            .arg(Arg::with_name("options").short('x').takes_value(true).help("optional behaviors: [ats, no_shading]"))
-            .arg(
-                Arg::with_name("nbsamples")
-                    .short('n')
-                    .takes_value(true)
-                    .help("number of sample from the sensor (if applicable)"),
-            )
-            .subcommand(
-                SubCommand::with_name("gradient-path")
-                    .about("gradient path tracing")
-                    .arg(&max_arg)
-                    .arg(&min_arg)
-                    .arg(&iterations_arg)
-                    .arg(&recons_type_arg),
-            )
-            .subcommand(
-                SubCommand::with_name("gradient-path-explicit")
-                    .about("gradient path tracing")
-                    .arg(&max_arg)
-                    .arg(&min_arg)
-                    .arg(&iterations_arg)
-                    .arg(&recons_type_arg)
-                    .arg(
-                        Arg::with_name("min_survival")
-                            .takes_value(true)
-                            .short('s')
-                            .default_value("1.0"),
-                    ),
-            )
-            .subcommand(
-                SubCommand::with_name("pssmlt")
-                    .about("path tracing with MCMC sampling")
-                    .arg(&max_arg)
-                    .arg(&min_arg)
-                    .arg(&rr_arg)
-                    .arg(
-                        Arg::with_name("strategy")
-                            .takes_value(true)
-                            .short('s')
-                            .help("different sampling strategy: [all, bsdf, emitter]")
-                            .default_value("all"),
-                    )
-                    .arg(
-                        Arg::with_name("large_prob")
-                            .help("probability to perform a large step")
-                            .takes_value(true)
-                            .short('p')
-                            .default_value("0.3"),
-                    )
-                    .arg(
-                        Arg::with_name("nb_samples_norm")
-                            .help("number of samples to compute to sample X0")
-                            .takes_value(true)
-                            .short('b')
-                            .default_value("100000"),
-                    ),
-            )
-            .subcommand(
-                SubCommand::with_name("smcmc")
-                    .about("Stratified MCMC")
-                    .arg(&max_arg)
-                    .arg(&min_arg)
-                    .arg(
-                        Arg::with_name("strategy")
-                            .takes_value(true)
-                            .short('s')
-                            .help("different sampling strategy: [all, bsdf, emitter]")
-                            .default_value("all"),
-                    )
-                    .arg(
-                        Arg::with_name("large_prob")
-                            .help("probability to perform a large step")
-                            .takes_value(true)
-                            .short('p')
-                            .default_value("0.3"),
-                    ).arg(
-                        Arg::with_name("recons")
-                            .takes_value(true)
-                            .short('r')
-                            .help("recons image: [naive,irls]")
-                            .default_value("irls"),
-                    )
-                    .arg(
-                        Arg::with_name("init")
-                            .takes_value(true)
-                            .short('i')
-                            .help("init algorithm: [independent,mcmc]")
-                            .default_value("mcmc"),
-                    )
-            )
-            .subcommand(
-                SubCommand::with_name("erpt")
-                    .about("path tracing with MCMC sampling")
-                    .arg(&max_arg)
-                    .arg(&min_arg)
-                    .arg(&rr_arg)
-                    .arg(
-                        Arg::with_name("no_stratified")
-                        .short('k')
-                        .help("remove stratification of ERPT")
-                    )
-                    .arg(
-                        Arg::with_name("strategy")
-                            .takes_value(true)
-                            .short('s')
-                            .help("difefrent sampling strategy: [all, bsdf, emitter]")
-                            .default_value("all"),
-                    )
-                    .arg(
-                        Arg::with_name("nb_mc")
-                            .takes_value(true)
-                            .short('e')
-                            .help("number of MC samples")
-                            .default_value("1"),
-                    ).arg(
-                        Arg::with_name("chain_samples")
-                            .takes_value(true)
-                            .short('c')
-                            .help("number of chains samples")
-                            .default_value("100"),
-                    ),
-            )
-            .subcommand(
-                SubCommand::with_name("point_normal")
-                .about("path tracing for single scattering")
-                .arg(
-                    Arg::with_name("disable_aa")
-                        .short('z')
-                        .help("disable_aa"),
-                )
-                .arg(
-                    Arg::with_name("splitting")
-                        .takes_value(true)
-                        .short('k')
-                        .help("splitting"),
-                )
-                .arg(
-                    Arg::with_name("use_mis")
-                        .short('x')
-                        .help("use_mis"),
-                )
-                .arg(
-                    Arg::with_name("warps")
-                    .takes_value(true)
-                    .short('w')
-                    .default_value("")
-                    .help("warps: P = Phase, T = Tr, N = PN"),
-                )
-                .arg(
-                    Arg::with_name("warps_strategy")
-                    .takes_value(true)
-                    .short('t')
-                    .default_value("L")
-                    .help("warps_type: L = Linear, B = Bezier"),
-                )
-                .arg(
-                    Arg::with_name("strategy")
-                        .takes_value(true)
-                        .short('s')
-                        .help("different sampling strategy: [tr_phase, tr_ex, eq_phase, eq_ex, ...]")
-                        .default_value("all"),
-                )
-            )
-            .subcommand(
-                SubCommand::with_name("path")
-                    .about("path tracing generating path from the sensor")
-                    .arg(&max_arg)
-                    .arg(&min_arg)
-                    .arg(&rr_arg)
-                    .arg(
-                        Arg::with_name("strategy")
-                            .takes_value(true)
-                            .short('s')
-                            .help("difefrent sampling strategy: [all, bsdf, emitter]")
-                            .default_value("all"),
-                    ).arg(
-                        Arg::with_name("single")
-                            .help("to only compute single scattering")
-                            .short('x'),
-                    ),
-            )
-            .subcommand(
-                SubCommand::with_name("light")
-                    .about("light tracing generating path from the lights")
-                    .arg(&max_arg)
-                    .arg(&min_arg)
-                    .arg(&rr_arg)
-                    .arg(
-                        Arg::with_name("lightpaths")
-                            .takes_value(true)
-                            .help("number of light path generated from the light sources")
-                            .short('p')
-                            .default_value("all"),
-                    ),
-            )
-            .subcommand(
-                SubCommand::with_name("vpl")
-                    .about("brute force virtual point light integrator")
-                    .arg(&max_arg)
-                    .arg(&rr_arg)
-                    .arg(
-                        Arg::with_name("clamping")
-                            .takes_value(true)
-                            .short('b')
-                            .help("clamping factor")
-                            .default_value("0.0"),
-                    )
-                    .arg(
-                        Arg::with_name("nb_vpl")
-                            .takes_value(true)
-                            .help("number of VPL at least generated")
-                            .short('n')
-                            .default_value("128"),
-                    )
-                    .arg(
-                        Arg::with_name("option_lt")
-                        .takes_value(true)
-                        .help("option to select light transport: [all, surface, volume]")
-                        .short('l')
-                        .default_value("all")
-                    )
-                    .arg(
-                        Arg::with_name("option_vpl")
-                        .takes_value(true)
-                        .help("option to select generated VPL: [all, surface, volume]")
-                        .short('v')
-                        .default_value("all")
-                    ),
-            )
-            .subcommand(
-                SubCommand::with_name("vol_primitives")
-                    .about("BRE/Beam/Planes estimators")
-                    .arg(&max_arg)
-                    .arg(&rr_arg)
-                    .arg(
-                        Arg::with_name("nb_primitive")
-                            .takes_value(true)
-                            .help("number of primitive generated")
-                            .short('n')
-                            .default_value("128"),
-                    )
-                    .arg(
-                        Arg::with_name("primitives")
-                            .takes_value(true)
-                            .help("type of primitives: [beam, bre, planes, vrl]")
-                            .short('p')
-                            .default_value("bre"),
-                    ),
-            )
-            .subcommand(
-                SubCommand::with_name("plane_single")
-                    .about("Prototype implementation of 'Photon surfaces for robust, unbiased volumetric density estimation'")
-                    .arg(
-                        Arg::with_name("nb_primitive")
-                            .takes_value(true)
-                            .help("number of primitive generated")
-                            .short('n')
-                            .default_value("128"),
-                    )
-                    .arg(
-                        Arg::with_name("strategy")
-                            .takes_value(true)
-                            .help("sampling strategy: [uv, vt, st, cmis, dmis, average]")
-                            .short('s')
-                            .default_value("average"),
-                    ),
-            )
-            .subcommand(
-                SubCommand::with_name("uncorrelated_plane_single")
-                    .about("Prototype implementation of 'Photon surfaces for robust, unbiased volumetric density estimation'")
-                    .arg(
-                        Arg::with_name("nb_primitive")
-                            .takes_value(true)
-                            .help("number of primitive generated (per pixel)")
-                            .short('n')
-                            .default_value("128"),
-                    )
-                    .arg(
-                        Arg::with_name("strategy")
-                            .takes_value(true)
-                            .short('s')
-                            .help("sampling strategy: [uv, vt, st, cmis, dmis, average]")
-                            .default_value("average"),
-                    ),
-            )
-            .subcommand(
-                SubCommand::with_name("ao")
-                    .about("ambiant occlusion")
-                    .arg(
-                        Arg::with_name("distance")
-                            .takes_value(true)
-                            .short('d')
-                            .help("distance threshold for AO")
-                            .default_value("inf"),
-                    )
-                    .arg(
-                        Arg::with_name("normal-correction")
-                            .takes_value(false)
-                            .help("apply normal correction")
-                            .short('n'),
-                    ),
-            )
-            .subcommand(
-                SubCommand::with_name("direct")
-                    .about("direct lighting")
-                    .arg(
-                        Arg::with_name("bsdf")
-                            .takes_value(true)
-                            .help("number of samples from the BSDF")
-                            .short('b')
-                            .default_value("1"),
-                    )
-                    .arg(
-                        Arg::with_name("light")
-                            .takes_value(true)
-                            .help("number of samples from the emitter")
-                            .short('l')
-                            .default_value("1"),
-                    ),
-            )
-            .get_matches();
->>>>>>> 8bf11b55
 
     /////////////// Setup logging system
     let _handle = {
@@ -733,7 +320,6 @@
     };
 
     //////////////// Load the rendering configuration
-<<<<<<< HEAD
     let options = cli.xtra_options;
     info!("Extra options: {:?}", options);
     let use_ats = options.contains(&ExtraOptions::ATS);
@@ -745,27 +331,6 @@
 
     let scene = rustlight::scene_loader::SceneLoaderManager::default()
         .load(cli.scene.to_string(), !remove_shading_normals)
-=======
-    let nb_samples = value_t_or_exit!(matches.value_of("nbsamples"), usize);
-    let options = match matches.value_of("options") {
-        Some(opt) => opt.split(" ").collect::<Vec<_>>(),
-        None => vec![],
-    };
-    let use_ats = options.contains(&"ats");
-    let remove_shading_normals = options.contains(&"no_shading");
-    let hsv_lights = options.contains(&"hvs_lights");
-    let texture_lights = options.contains(&"texture_lights");
-    info!("use_ats: {}", use_ats);
-    info!("remove_shading_normals: {}", remove_shading_normals);
-
-    //////////////// Load the scene
-
-    let scene = matches
-        .value_of("scene")
-        .expect("no scene parameter provided");
-    let scene = rustlight::scene_loader::SceneLoaderManager::default()
-        .load(scene.to_string(), !remove_shading_normals)
->>>>>>> 8bf11b55
         .expect("error on loading the scene");
     let scene = match cli.threads {
         None => scene,
@@ -815,11 +380,7 @@
         };
 
         if sigma_a + sigma_s != 0.0 {
-<<<<<<< HEAD
             let density_mult = 1.0; //*matches.get_one::<f32>("density_mult").expect("density_mult");
-=======
-            let density_mult = value_t_or_exit!(matches.value_of("density_mult"), f32);
->>>>>>> 8bf11b55
             let sigma_a = rustlight::structure::Color::value(sigma_a);
             let sigma_s = rustlight::structure::Color::value(sigma_s);
             let sigma_t = (sigma_a + sigma_s) * density_mult;
@@ -845,11 +406,7 @@
             scene.camera.scale_image(image_scale);
         }
     }
-<<<<<<< HEAD
     // ///////////////// Overide light is needed
-=======
-    ///////////////// Overide light is needed
->>>>>>> 8bf11b55
     if hsv_lights || texture_lights {
         for m in &mut scene.meshes {
             if m.is_light() {
@@ -857,7 +414,6 @@
                     rustlight::geometry::EmissionType::Color { v } => v.luminance(),
                     _ => 1.0,
                 };
-<<<<<<< HEAD
 
                 let m = std::sync::Arc::get_mut(m).unwrap();
                 if hsv_lights {
@@ -869,56 +425,9 @@
                     };
                 }
             }
-=======
-
-                let m = std::sync::Arc::get_mut(m).unwrap();
-                if hsv_lights {
-                    m.emission = rustlight::geometry::EmissionType::HSV { scale };
-                } else {
-                    m.emission = rustlight::geometry::EmissionType::Texture {
-                        scale,
-                        img: rustlight::structure::Bitmap::read("butterfly.jpg"),
-                    };
-                }
-            }
         }
     }
 
-    // Build internal
-    scene.build_emitters(use_ats);
-
-    ///////////////// Get the reconstruction algorithm
-    let recons = match matches.subcommand() {
-        Some(("gradient-path", m)) | Some(("gradient-path-explicit", m)) => {
-            let iterations = value_t_or_exit!(m.value_of("iterations"), usize);
-            let recons: Box<dyn rustlight::integrators::PoissonReconstruction + Sync> = match m
-                .value_of("reconstruction_type")
-                .unwrap()
-            {
-                "uniform" => Box::new(
-                    rustlight::integrators::gradient::recons::UniformPoissonReconstruction {
-                        iterations,
-                    },
-                ),
-                "weighted" => Box::new(
-                    rustlight::integrators::gradient::recons::WeightedPoissonReconstruction::new(
-                        iterations,
-                    ),
-                ),
-                "bagging" => Box::new(
-                    rustlight::integrators::gradient::recons::BaggingPoissonReconstruction {
-                        iterations,
-                        nb_buffers: if nb_samples <= 8 { nb_samples } else { 8 },
-                    },
-                ),
-                _ => panic!("Impossible to found a reconstruction_type"),
-            };
-            Some(recons)
->>>>>>> 8bf11b55
-        }
-    }
-
-<<<<<<< HEAD
     // Build internal
     scene.build_emitters(use_ats);
 
@@ -940,28 +449,6 @@
                 "B" => WrapStrategy::Bezier,
                 _ => panic!("Need to choose between L and B"),
             };
-=======
-    ///////////////// Create the main integrator
-    let mut int = match matches.subcommand() {
-        Some(("point_normal", m)) => {
-            use rustlight::integrators::explicit::point_normal::Strategies;
-            use rustlight::integrators::explicit::point_normal::WrapStrategy;
-            let splitting = match m.value_of("splitting") {
-                Some(v) => Some(v.parse::<f32>().unwrap()),
-                None => None,
-            };
-            let disable_aa = m.is_present("disable_aa");
-            // let order = value_t_or_exit!(m.value_of("order"), usize);
-            let warps = value_t_or_exit!(m.value_of("warps"), String);
-            let warps_strategy = value_t_or_exit!(m.value_of("warps_strategy"), String);
-            let warps_strategy = match warps_strategy.as_ref() {
-                "L" => WrapStrategy::Linear,
-                "B" => WrapStrategy::Bezier,
-                _ => panic!("Need to choose between L and B"),
-            };
-
-            let strategy = value_t_or_exit!(m.value_of("strategy"), String);
->>>>>>> 8bf11b55
             info!("Strategy: {}", strategy);
             let strategy = match strategy.as_ref() {
                 // Equi-angular variants
@@ -1005,7 +492,6 @@
                 "pn_best_ex" => Strategies::POINT_NORMAL | Strategies::EX | Strategies::BEST,
                 _ => panic!("invalid strategy: {}", strategy),
             };
-<<<<<<< HEAD
 
             info!(" - use_mis       : {}", use_mis);
             info!(" - warps         : {}", warps);
@@ -1016,9 +502,6 @@
             info!(" - warps         : {}", warps);
             info!(" - warps_strategy: {:?}", warps_strategy);
             info!(" - splitting         : {:?}", splitting);
-=======
-            let use_mis = m.is_present("use_mis");
->>>>>>> 8bf11b55
 
             info!(" - use_mis       : {}", use_mis);
             info!(" - warps         : {}", warps);
@@ -1029,32 +512,19 @@
                 rustlight::integrators::explicit::point_normal::IntegratorPointNormal {
                     strategy,
                     use_mis,
-<<<<<<< HEAD
                     warps: warps.to_string(),
-=======
-                    warps,
->>>>>>> 8bf11b55
                     warps_strategy,
                     splitting,
                     use_aa: !disable_aa,
                 },
             ))
         }
-<<<<<<< HEAD
         Commands::Path {
             path_length,
             single_scattering,
             strategy,
         } => {
             let (min_depth, max_depth, rr_depth) = path_length.parse();
-=======
-        Some(("path", m)) => {
-            let single_scattering = m.is_present("single");
-            let max_depth = match_infinity(m.value_of("max").unwrap());
-            let rr_depth = match_infinity(m.value_of("rr").unwrap());
-            let min_depth = match_infinity(m.value_of("min").unwrap());
-            let strategy = value_t_or_exit!(m.value_of("strategy"), String);
->>>>>>> 8bf11b55
             let strategy = match strategy.as_ref() {
                 "all" => {
                     rustlight::integrators::explicit::path::IntegratorPathTracingStrategies::All
@@ -1077,19 +547,11 @@
                 },
             ))
         }
-<<<<<<< HEAD
         Commands::LightTracing {
             path_length,
             strategy,
         } => {
             let (min_depth, max_depth, rr_depth) = path_length.parse();
-=======
-        Some(("light", m)) => {
-            let max_depth = match_infinity(m.value_of("max").unwrap());
-            let min_depth = match_infinity(m.value_of("min").unwrap());
-            let rr_depth = match_infinity(m.value_of("rr").unwrap());
-            let strategy = value_t_or_exit!(m.value_of("lightpaths"), String);
->>>>>>> 8bf11b55
             let (render_surface, render_volume) = match strategy.as_ref() {
                 "all" => (true, true),
                 "surface" => (true, false),
@@ -1106,19 +568,12 @@
                 },
             ))
         }
-<<<<<<< HEAD
         Commands::GradientPath {
             path_length,
             recons,
         } => {
             let (min_depth, max_depth, rr_depth) = path_length.parse();
             let recons = recons.parse(cli.nbsamples);
-=======
-        Some(("gradient-path", m)) => {
-            let max_depth = match_infinity(m.value_of("max").unwrap());
-            let min_depth = match_infinity(m.value_of("min").unwrap());
-
->>>>>>> 8bf11b55
             IntegratorType::Gradient(Box::new(
                 rustlight::integrators::gradient::path::IntegratorGradientPath {
                     max_depth,
@@ -1127,18 +582,12 @@
                 },
             ))
         }
-<<<<<<< HEAD
         Commands::GradientPathExplicit {
             path_length,
             recons,
             min_survival,
         } => {
             let (min_depth, max_depth, rr_depth) = path_length.parse();
-=======
-        Some(("gradient-path-explicit", m)) => {
-            let max_depth = match_infinity(m.value_of("max").unwrap());
-            let min_survival = value_t_or_exit!(m.value_of("min_survival"), f32);
->>>>>>> 8bf11b55
             if min_survival <= 0.0 || min_survival > 1.0 {
                 panic!("need to specify min_survival in ]0.0,1.0]");
             }
@@ -1151,7 +600,6 @@
                 },
             ))
         }
-<<<<<<< HEAD
         Commands::VPL {
             path_length,
             clamping,
@@ -1164,19 +612,6 @@
                 "surface" => rustlight::integrators::explicit::vpl::IntegratorVPLOption::Surface,
                 "volume" => rustlight::integrators::explicit::vpl::IntegratorVPLOption::Volume,
                 _ => panic!("Invalid options: [all, surface, volume]"),
-=======
-        Some(("vpl", m)) => {
-            let get_option = |name: &'static str| {
-                let options = value_t_or_exit!(m.value_of(name), String);
-                match options.as_ref() {
-                    "all" => rustlight::integrators::explicit::vpl::IntegratorVPLOption::All,
-                    "surface" => {
-                        rustlight::integrators::explicit::vpl::IntegratorVPLOption::Surface
-                    }
-                    "volume" => rustlight::integrators::explicit::vpl::IntegratorVPLOption::Volume,
-                    _ => panic!("Invalid options: [all, surface, volume]"),
-                }
->>>>>>> 8bf11b55
             };
             let (min_depth, max_depth, rr_depth) = path_length.parse();
 
@@ -1198,16 +633,10 @@
                 },
             ))
         }
-<<<<<<< HEAD
         Commands::UncorrelatedPlaneSingle {
             nb_primitive,
             strategy,
         } => {
-=======
-        Some(("uncorrelated_plane_single", m)) => {
-            let nb_primitive = value_t_or_exit!(m.value_of("nb_primitive"), usize);
-            let strategy = value_t_or_exit!(m.value_of("strategy"), String);
->>>>>>> 8bf11b55
             let strategy = match strategy.as_ref() {
                 "uv" => rustlight::integrators::explicit::plane_single::SinglePlaneStrategy::UV,
                 "ut" => rustlight::integrators::explicit::plane_single::SinglePlaneStrategy::UT,
@@ -1232,16 +661,10 @@
                 },
             ))
         }
-<<<<<<< HEAD
         Commands::PlaneSingle {
             nb_primitive,
             strategy,
         } => {
-=======
-        Some(("plane_single", m)) => {
-            let nb_primitive = value_t_or_exit!(m.value_of("nb_primitive"), usize);
-            let strategy = value_t_or_exit!(m.value_of("strategy"), String);
->>>>>>> 8bf11b55
             let strategy = match strategy.as_ref() {
                 "uv" => rustlight::integrators::explicit::plane_single::SinglePlaneStrategy::UV,
                 "ut" => rustlight::integrators::explicit::plane_single::SinglePlaneStrategy::UT,
@@ -1266,20 +689,12 @@
                 },
             ))
         }
-<<<<<<< HEAD
         Commands::VolPrimitivies {
             path_length,
             nb_primitive,
             primitives,
         } => {
             let (min_depth, max_depth, rr_depth) = path_length.parse();
-=======
-        Some(("vol_primitives", m)) => {
-            let rr_depth = match_infinity(m.value_of("rr").unwrap());
-            let max_depth = match_infinity(m.value_of("max").unwrap());
-            let nb_primitive = value_t_or_exit!(m.value_of("nb_primitive"), usize);
-            let primitives = value_t_or_exit!(m.value_of("primitives"), String);
->>>>>>> 8bf11b55
             let primitives = match primitives.as_ref() {
                 "bre" => rustlight::integrators::explicit::vol_primitives::VolPrimitivies::BRE,
                 "beam" => rustlight::integrators::explicit::vol_primitives::VolPrimitivies::Beams,
@@ -1299,7 +714,6 @@
                 },
             ))
         }
-<<<<<<< HEAD
         Commands::PSSMLT {
             path_length,
             strategy,
@@ -1307,15 +721,6 @@
             nb_samples_norm,
         } => {
             let (min_depth, max_depth, rr_depth) = path_length.parse();
-=======
-        Some(("pssmlt", m)) => {
-            let min_depth = match_infinity(m.value_of("min").unwrap());
-            let max_depth = match_infinity(m.value_of("max").unwrap());
-            let rr_depth = match_infinity(m.value_of("rr").unwrap());
-            let large_prob = value_t_or_exit!(m.value_of("large_prob"), f32);
-            let nb_samples_norm = value_t_or_exit!(m.value_of("nb_samples_norm"), usize);
-            let strategy = value_t_or_exit!(m.value_of("strategy"), String);
->>>>>>> 8bf11b55
             let strategy = match strategy.as_ref() {
                 "all" => {
                     rustlight::integrators::explicit::path::IntegratorPathTracingStrategies::All
@@ -1345,7 +750,6 @@
                 },
             ))
         }
-<<<<<<< HEAD
         Commands::SMCMC {
             path_length,
             strategy,
@@ -1354,13 +758,6 @@
             init,
         } => {
             let (min_depth, max_depth, rr_depth) = path_length.parse();
-=======
-        Some(("smcmc", m)) => {
-            let min_depth = match_infinity(m.value_of("min").unwrap());
-            let max_depth = match_infinity(m.value_of("max").unwrap());
-            let large_prob = value_t_or_exit!(m.value_of("large_prob"), f32);
-            let strategy = value_t_or_exit!(m.value_of("strategy"), String);
->>>>>>> 8bf11b55
             let strategy = match strategy.as_ref() {
                 "all" => {
                     rustlight::integrators::explicit::path::IntegratorPathTracingStrategies::All
@@ -1419,7 +816,6 @@
                 },
             ))
         }
-<<<<<<< HEAD
         Commands::ERPT {
             path_length,
             stratified,
@@ -1428,13 +824,6 @@
             chain_samples,
         } => {
             let (min_depth, max_depth, rr_depth) = path_length.parse();
-=======
-        Some(("erpt", m)) => {
-            let min_depth = match_infinity(m.value_of("min").unwrap());
-            let max_depth = match_infinity(m.value_of("max").unwrap());
-            let rr_depth = match_infinity(m.value_of("rr").unwrap());
-            let strategy = value_t_or_exit!(m.value_of("strategy"), String);
->>>>>>> 8bf11b55
             let strategy = match strategy.as_ref() {
                 "all" => {
                     rustlight::integrators::explicit::path::IntegratorPathTracingStrategies::All
@@ -1464,23 +853,16 @@
                 },
             ))
         }
-<<<<<<< HEAD
         Commands::AO {
             distance,
             normal_correction,
         } => {
             let max_distance = match_infinity(distance);
-=======
-        Some(("ao", m)) => {
-            let normal_correction = m.is_present("normal-correction");
-            let dist = match_infinity(m.value_of("distance").unwrap());
->>>>>>> 8bf11b55
             IntegratorType::Primal(Box::new(rustlight::integrators::ao::IntegratorAO {
                 max_distance,
                 normal_correction,
             }))
         }
-<<<<<<< HEAD
         Commands::Direct {
             nb_bsdf_samples,
             nb_light_samples,
@@ -1488,14 +870,6 @@
             nb_bsdf_samples,
             nb_light_samples,
         })),
-=======
-        Some(("direct", m)) => {
-            IntegratorType::Primal(Box::new(rustlight::integrators::direct::IntegratorDirect {
-                nb_bsdf_samples: value_t_or_exit!(m.value_of("bsdf"), u32),
-                nb_light_samples: value_t_or_exit!(m.value_of("light"), u32),
-            }))
-        }
->>>>>>> 8bf11b55
         _ => panic!("unknown integrator"),
     };
 
@@ -1522,13 +896,8 @@
         _ => panic!("Wrong sampler type provided {:?}", sampler),
     };
 
-<<<<<<< HEAD
     let img = if let Some(time_out) = cli.equal_time {
         let time_out = time_out * 1000.0;
-=======
-    let img = if matches.is_present("equal_time") {
-        let time_out = value_t_or_exit!(matches.value_of("equal_time"), f32) * 1000.0;
->>>>>>> 8bf11b55
         info!("Time out in ms: {}", time_out);
         let mut int = IntegratorType::Primal(Box::new(
             rustlight::integrators::equal_time::IntegratorEqualTime {
@@ -1537,13 +906,8 @@
             },
         ));
         int.compute(sampler.as_mut(), &scene)
-<<<<<<< HEAD
     } else if let Some(v) = cli.average {
         let time_out = match_infinity(v);
-=======
-    } else if matches.is_present("average") {
-        let time_out = match_infinity(matches.value_of("average").unwrap());
->>>>>>> 8bf11b55
         let mut int =
             IntegratorType::Primal(Box::new(rustlight::integrators::avg::IntegratorAverage {
                 time_out,
@@ -1556,11 +920,6 @@
     };
 
     // Save the image
-<<<<<<< HEAD
     info!("Save final image: {}", cli.output);
     img.save("primal", &cli.output);
-=======
-    info!("Save final image: {}", imgout_path_str);
-    img.save("primal", imgout_path_str);
->>>>>>> 8bf11b55
 }